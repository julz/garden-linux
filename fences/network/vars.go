--- conflicted
+++ resolved
@@ -1,7 +1,6 @@
 package network
 
 import (
-	"errors"
 	"fmt"
 	"math"
 	"net"
@@ -63,7 +62,6 @@
 	return c.IPNet.String()
 }
 
-<<<<<<< HEAD
 type IPVar struct {
 	net.IP
 }
@@ -75,7 +73,7 @@
 func (i *IPVar) Set(s string) error {
 	ip := net.ParseIP(s)
 	if ip == nil {
-		return errors.New("must be an IP")
+		return fmt.Errorf("invalid IP address: %s", s)
 	}
 
 	i.IP = ip
@@ -84,24 +82,4 @@
 
 func (i *IPVar) String() string {
 	return i.IP.String()
-=======
-type IPVar net.IP
-
-func (c *IPVar) Get() interface{} {
-	return *c
-}
-
-func (c *IPVar) Set(s string) error {
-	ip := net.ParseIP(s)
-	if ip == nil {
-		return fmt.Errorf("invalid IP address: %s", s)
-	}
-
-	*c = IPVar(ip)
-	return nil
-}
-
-func (c *IPVar) String() string {
-	return net.IP(*c).String()
->>>>>>> bee6f343
 }